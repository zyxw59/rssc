--- conflicted
+++ resolved
@@ -6,12 +6,7 @@
 
 [dependencies]
 derivative = "2.2.0"
+indexmap = "1.9.1"
 thiserror = "1.0.31"
 unicode-normalization = "0.1"
-<<<<<<< HEAD
-unicode-general-category = "0.5.1"
-derivative = "2.2.0"
-indexmap = "1.9.1"
-=======
-unicode-general-category = "0.5.1"
->>>>>>> 416879bc
+unicode-general-category = "0.5.1"